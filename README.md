<<<<<<< HEAD
# controlnet数据集使用指南
## 生产数据集 cn_dataset_preprocess.py
``` shell 
# 生产哪个写哪个 
# canny
python -m stable_diff.cn_dataset_preprocess --cn_type=canny
# depth
python -m stable_diff.cn_dataset_preprocess --cn_type=depth
```
其余参数：


## 测试数据集 cn_dataset_test.py
``` shell
# 测哪个写哪个
# canny
python -m stable_diff.cn_dataset_test --cn_type=canny
# depth
python -m stable_diff.cn_dataset_test --cn_type=depth
```
=======
# SegQuant
A Semantics-Aware and Generalizable Quantization Framework for Diffusion Models

## Environment
Our project has been tested with Python 3.12 (specifically version 3.12.3) and CUDA 12.5. We highly recommend using a virtual environment, such as Anaconda3, to manage and install the required dependencies.

## Install
Before installation, make sure all required Python dependencies are available. You can install them using:
```bash
pip install -r requirements.txt
```
Then, install the `segquant` package using editable mode (recommended for development):
```bash
pip install -e .
```
This installs the package in-place, so changes to the source code will be reflected immediately without reinstallation.

Alternatively, you can build and install the package as a standard Python package:
```bash
python -m build
pip install dist/segquant-*.whl
```
> Note: This project is organized using pyproject.toml, and requires Python ≥ 3.10. You should also ensure build tools such as setuptools, wheel, and build are installed.

## Usage
### Quantization

To quantize a diffusion model, follow these steps:

1. **Generate a calibration dataset**  
Use `generate_calibrate_set` to sample data from the model. This dataset will be used to calibrate and optimize the quantized model.
```python
generate_calibrate_set(
    model,               # The original model to sample from
    sampler,             # A data sampler (e.g., NormalSampler, UniformSampler)
    sample_dataloader,   # Dataloader for the calibration images or text prompts
    calib_layer,         # The target layer to extract calibration features
    dump_path="calib_data", # Optional: where to store calibration data
)
```
This function supports chunked saving and optional compression, making it scalable for large datasets. If no `dump_path` is specified, the data is returned in memory.

2. **Quantize the model**  
Once calibration data is prepared, call `quantize()`:
```python
quantized_model = quantize(
    model,                  # The original full-precision model
    calib_data_loader,      # The loader of calibration features
    config=quant_config,    # Optional config dict for quantization parameters
    verbose=True,           # Print debug info if needed
    example=input_sample    # Optional example input for operator tracing
)
```
The result is a quantized model that can be evaluated or deployed.

### Affiner for Diffusion Model
To further improve the quality of quantized diffusion models, an affiner can be trained to compensate for errors introduced by quantization.

Use `process_affiner()` as follows:
```python
affiner = process_affiner(
    config=affiner_cfg,       # Dict containing optimizer & solver settings
    dataset=calib_dataset,    # Dataset used to compute affine corrections
    model_real=fp_model,      # Ground-truth full-precision model
    model_quant=quant_model,  # Already quantized model
    latents=optional_latents, # Optional: precomputed latents
    shuffle=True              # Whether to shuffle training data
)
```
This step is optional but highly recommended for high-fidelity tasks such as image generation. You can also plug in a third-party affiner module via the `thirdparty_affiner` argument.

Note: In our implementation of the diffusion model's `forward` function, we support a `stepper` argument. You can pass the trained `affiner` to this argument to seamlessly perform error reconstruction during the generation process.

For detailed usage and parameter descriptions of these APIs, please refer to the [full documentation](segquant/torch/README.md).

## Features
### Automated Pattern Searching
During quantization, our framework constructs semantic structures from the model to automatically select appropriate quantization configurations for linear layers. These include patterns suitable for techniques like `Chunk-Linear` in segmentation and `Activation` structures for `DualScale` quantization. We also support graph-based semantic pattern detection, enabling integration with other optimization strategies.

### Easy Integration with Other Frameworks
We provide CUDA kernels that implement key optimization strategies. These kernels are designed to be easily reused in other quantization or model inference frameworks. For integration examples, please refer to [this](segquant/src/README.md).

## Contributing
### Model
In the `backend` directory, we use two popular text-to-image diffusion models ([Stable Diffusion 3.5](https://huggingface.co/stabilityai/stable-diffusion-3-medium-diffusers)<sup>[1]</sup> and [FLUX-1.0-dev](https://huggingface.co/black-forest-labs/FLUX.1-dev)<sup>[2]</sup>) as examples. These implementations are adapted from the [Diffusers library](https://github.com/huggingface/diffusers). Our framework supports any PyTorch-based models, and the quantization and optimization are not limited to diffusion models.

### Dataset
In the `dataset` directory, we provide several commonly used detection datasets, including MS-COCO<sup>[3]</sup>, Densely Captioned Images<sup>[4]</sup> and MJHQ-30K<sup>[5]</sup> in the diffusion model domain. To support quantization testing with ControlNet<sup>[6]</sup>, we have created preprocessing scripts that generate ControlNet (Canny<sup>[7]</sup>) input images based on these open-source datasets. These tools make it easy to convert and adapt datasets for various experimental needs.

For detailed instructions on dataset usage, please refer to [this](dataset/README.md).

### Quantization Implement and CUDA Kernel
To align with mainstream quantization frameworks such as [ModelOPT](https://github.com/NVIDIA/TensorRT-Model-Optimizer), we reference parts of their quantization implementation—particularly components related to FP8 quantization.

On the kernel side, we build upon [CUTLASS](https://github.com/NVIDIA/cutlass) for custom CUDA kernel development. Our framework also integrates unique features such as `Seglinear` and `DualScale` quantization, offering improved performance and flexibility.

In terms of quantization optimization algorithms, we draw inspiration from SmoothQuant<sup>[8]</sup> (INT8-based) and SVDQuant<sup>[9]</sup> (INT4-based) implementations. These references help demonstrate the orthogonality of our quantization approach with respect to mainstream methods, showcasing its general applicability and compatibility.

### Other Methods for Diffusion Models
For experimental purposes, we have also implemented several related optimization methods from recent papers, including PTQ4DM<sup>[10]</sup>, Q-Diffusion<sup>[11]</sup>, PTQD<sup>[12]</sup>, and TAC-Diffusion<sup>[13]</sup>.

## References
[1] Patrick Esser, Sumith Kulal, Andreas Blattmann, Rahim Entezari, Jonas Müller, Harry Saini, Yam Levi, Dominik Lorenz, Axel Sauer, Frederic Boesel, Dustin Podell, Tim Dockhorn, Zion English, and Robin Rombach. 2024. Scaling rectified flow transformers for high-resolution image synthesis. In Proceedings of the 41st International Conference on Machine Learning (ICML'24), Vol. 235. JMLR.org, Article 503, 12606–12633.

[2] Black Forest Labs. 2024. Flux.1. Retrieved May 5, 2025 from https://blackforestlabs.ai/

[3] Lin, TY. et al. (2014). Microsoft COCO: Common Objects in Context. In: Fleet, D., Pajdla, T., Schiele, B., Tuytelaars, T. (eds) Computer Vision – ECCV 2014. ECCV 2014. Lecture Notes in Computer Science, vol 8693. Springer, Cham. https://doi.org/10.1007/978-3-319-10602-1_48

[4] J. Urbanek et al., "A Picture is Worth More Than 77 Text Tokens: Evaluating CLIP-Style Models on Dense Captions," in 2024 IEEE/CVF Conference on Computer Vision and Pattern Recognition (CVPR), Seattle, WA, USA, 2024, pp. 26690-26699, doi: 10.1109/CVPR52733.2024.02521.

[5] Li, Daiqing, et al. "Playground v2.5: Three insights towards enhancing aesthetic quality in text-to-image generation." arXiv preprint arXiv:2402.17245 (2024).

[6] L. Zhang, A. Rao and M. Agrawala, "Adding Conditional Control to Text-to-Image Diffusion Models," 2023 IEEE/CVF International Conference on Computer Vision (ICCV), Paris, France, 2023, pp. 3813-3824, doi: 10.1109/ICCV51070.2023.00355.

[7] J. Canny, "A Computational Approach to Edge Detection," in IEEE Transactions on Pattern Analysis and Machine Intelligence, vol. PAMI-8, no. 6, pp. 679-698, Nov. 1986, doi: 10.1109/TPAMI.1986.4767851.

[8] Guangxuan Xiao, Ji Lin, Mickael Seznec, Hao Wu, Julien Demouth, and Song Han. 2023. SmoothQuant: accurate and efficient post-training quantization for large language models. In Proceedings of the 40th International Conference on Machine Learning (ICML'23), Vol. 202. JMLR.org, Article 1585, 38087–38099.

[9] Muyang Li, Yujun Lin, Zhekai Zhang, Tianle Cai, Xiuyu Li, Junxian Guo, Enze Xie, Chenlin Meng, Jun-Yan Zhu, and Song Han. 2025. SVDQuant: Absorbing Outliers by Low-Rank Components for 4-Bit Diffusion Models. In Proceedings of the Thirteenth International Conference on Learning Representations (ICLR 2025).

[10] Y. Shang, Z. Yuan, B. Xie, B. Wu and Y. Yan, "Post-Training Quantization on Diffusion Models," 2023 IEEE/CVF Conference on Computer Vision and Pattern Recognition (CVPR), Vancouver, BC, Canada, 2023, pp. 1972-1981, doi: 10.1109/CVPR52729.2023.00196.

[11] X. Li et al., "Q-Diffusion: Quantizing Diffusion Models," 2023 IEEE/CVF International Conference on Computer Vision (ICCV), Paris, France, 2023, pp. 17489-17499, doi: 10.1109/ICCV51070.2023.01608.

[12] Yefei He, Luping Liu, Jing Liu, Weijia Wu, Hong Zhou, and Bohan Zhuang. 2023. PTQD: accurate post-training quantization for diffusion models. In Proceedings of the 37th International Conference on Neural Information Processing Systems (NIPS '23). Curran Associates Inc., Red Hook, NY, USA, Article 580, 13237–13249.

[13] Yuzhe Yao, Feng Tian, Jun Chen, Haonan Lin, Guang Dai, Yong Liu, and Jingdong Wang. 2024. Timestep-Aware Correction for Quantized Diffusion Models. In Computer Vision – ECCV 2024: 18th European Conference, Milan, Italy, September 29–October 4, 2024, Proceedings, Part LXVI. Springer-Verlag, Berlin, Heidelberg, 215–232. https://doi.org/10.1007/978-3-031-72848-8_13
>>>>>>> eb7532d7
<|MERGE_RESOLUTION|>--- conflicted
+++ resolved
@@ -1,25 +1,3 @@
-<<<<<<< HEAD
-# controlnet数据集使用指南
-## 生产数据集 cn_dataset_preprocess.py
-``` shell 
-# 生产哪个写哪个 
-# canny
-python -m stable_diff.cn_dataset_preprocess --cn_type=canny
-# depth
-python -m stable_diff.cn_dataset_preprocess --cn_type=depth
-```
-其余参数：
-
-
-## 测试数据集 cn_dataset_test.py
-``` shell
-# 测哪个写哪个
-# canny
-python -m stable_diff.cn_dataset_test --cn_type=canny
-# depth
-python -m stable_diff.cn_dataset_test --cn_type=depth
-```
-=======
 # SegQuant
 A Semantics-Aware and Generalizable Quantization Framework for Diffusion Models
 
@@ -146,5 +124,4 @@
 
 [12] Yefei He, Luping Liu, Jing Liu, Weijia Wu, Hong Zhou, and Bohan Zhuang. 2023. PTQD: accurate post-training quantization for diffusion models. In Proceedings of the 37th International Conference on Neural Information Processing Systems (NIPS '23). Curran Associates Inc., Red Hook, NY, USA, Article 580, 13237–13249.
 
-[13] Yuzhe Yao, Feng Tian, Jun Chen, Haonan Lin, Guang Dai, Yong Liu, and Jingdong Wang. 2024. Timestep-Aware Correction for Quantized Diffusion Models. In Computer Vision – ECCV 2024: 18th European Conference, Milan, Italy, September 29–October 4, 2024, Proceedings, Part LXVI. Springer-Verlag, Berlin, Heidelberg, 215–232. https://doi.org/10.1007/978-3-031-72848-8_13
->>>>>>> eb7532d7
+[13] Yuzhe Yao, Feng Tian, Jun Chen, Haonan Lin, Guang Dai, Yong Liu, and Jingdong Wang. 2024. Timestep-Aware Correction for Quantized Diffusion Models. In Computer Vision – ECCV 2024: 18th European Conference, Milan, Italy, September 29–October 4, 2024, Proceedings, Part LXVI. Springer-Verlag, Berlin, Heidelberg, 215–232. https://doi.org/10.1007/978-3-031-72848-8_13