--- conflicted
+++ resolved
@@ -154,7 +154,6 @@
     else:
         raise ValueError(f'Unsupported Type {type}')
 
-
 if __name__ == '__main__':
     enable_res = False
     device = torch.device("cuda" if torch.cuda.is_available() else "cpu")
@@ -172,13 +171,9 @@
     # control_net = SD3ControlNetONNXModel.from_config('stable_diff/configs/controlnet.json', 'controlnet_int8_smoothquant_ver3.onnx')
     
     # type = 'fp16'
-<<<<<<< HEAD
-    type = 'int8_smooth'
-=======
     # type = 'int8_smooth'
     # type = 'int8_smooth_disabletime'
     type = 'int8_smooth_disablelatent'
->>>>>>> 28186fee
     # type = 'int8_smooth_block'
     # type = 'int8_smooth_blockres'
     # type = 'int8_default'
@@ -186,10 +181,6 @@
     # type = 'fp8'
     # type = 'fp8_disnorm1'
     # type = 'fp8_block'
-<<<<<<< HEAD
-    enable_save = True
-    fake_quant = False
-=======
     # enable_save = True
     enable_save = False
     # fake_quant = False
@@ -197,7 +188,6 @@
 
     if type == 'int8_smooth_blockres':
         enable_res = True
->>>>>>> 28186fee
 
     print('controlnet_type', controlnet_type, 'Type', type, 'enable_save', enable_save, 'fake_quant', fake_quant, 'enable_res', enable_res)
 
