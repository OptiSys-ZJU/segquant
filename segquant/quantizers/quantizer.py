"""
This module defines quantizers for tensor quantization.

It includes base classes and implementations for integer and floating-point quantizers,
as well as a registry for dynamically registering and retrieving quantizer classes.
"""

from abc import ABC, abstractmethod
import torch
from segquant.utils.extension import load_fake_quant_fp8_ext, load_real_quant_fp8_ext, load_real_quant_int4_ext, load_real_quant_int8_ext


class BaseQuantizer(ABC):
    """Base class for quantizers.
    This class defines the interface for quantizers,
    including methods for calibration and quantization.
    Subclasses should implement the `quantize` method.
    """
    @abstractmethod
    def quantize(self, x):
        """Quantize the input tensor `x`."""

    def calibrate(self, x):
        """Calibrate the quantizer using the input tensor `x`.
        This method can be used to compute scale and zero-point values based on the input data.
        """

    def broadcast_scale_like(self, x: torch.Tensor, scale: torch.Tensor, axis: int) -> torch.Tensor:
        axis = axis if axis >= 0 else x.dim() + axis
        shape = list(scale.shape)
        for _ in range(x.dim() - scale.dim()):
            shape.insert(axis, 1)
        return scale.view(*shape)

    def repr_amax(self, t):
        if isinstance(t, torch.Tensor):
            amin = t.min().item()
            amax = t.max().item()
            amax_str = f"[{amin:.4f}, {amax:.4f}]"
        else:
            amax_str = f"{t:.4f}"
        
        return amax_str


class QuantizerRegistry:
    """Registry for quantizers.
    This class allows for dynamic registration and retrieval of quantizer classes.
    Quantizers can be registered with a name and later retrieved or instantiated.
    """
    _registry = {}

    @classmethod
    def register(cls, name):
        """Decorator to register a quantizer class with a name.
        Args:
            name (str): The name to register the quantizer class under.
        Returns:
            function: A decorator that registers the quantizer class.
        """
        def wrapper(quantizer_cls):
            cls._registry[name] = quantizer_cls
            return quantizer_cls

        return wrapper

    @classmethod
    def get(cls, name):
        """Retrieve a quantizer class by name.
        Args:
            name (str): The name of the quantizer class to retrieve.
        Returns:
            type: The quantizer class registered under the given name, or None if not found.
        """
        return cls._registry.get(name)

    @classmethod
    def create(cls, name, **kwargs):
        """Create an instance of a quantizer class by name.
        Args:
            name (str): The name of the quantizer class to create.
            **kwargs: Additional keyword arguments to pass to the quantizer class constructor.
        Returns:
            BaseQuantizer: An instance of the quantizer class registered under the given name.
        Raises:
            ValueError: If the quantizer class with the given name is not found in the registry.
        """
        quantizer_cls = cls.get(name)
        if quantizer_cls is None:
            raise ValueError(f"Quantizer '{name}' not found in registry.")
        return quantizer_cls(**kwargs)


@QuantizerRegistry.register("int8")
class IntQuantizer(BaseQuantizer):
    """Integer quantizer class for quantizing tensors to int8 or other integer formats.
    This class supports symmetric and asymmetric quantization, as well as dual-scale quantization.
    It can be used to quantize tensors to a specified number of bits,
    with options for axis and dual-scale.
    Args:
        num_bits (int): Number of bits for quantization (default: 8).
        symmetric (bool): Whether to use symmetric quantization (default: True).
        axis (int or None): Axis along which to compute the scale and zero-point (default: None).
        dual_scale (bool): Whether to use dual-scale quantization (default: False).
    """
    def __init__(self, num_bits=8, symmetric=True, axis=None, dual_scale=False, real_quant=False, dynamic=False, fake=False):
        self.num_bits = num_bits
        self.symmetric = symmetric
        self.axis = axis
        self.dual_scale = dual_scale

        self.qmin = -(2 ** (num_bits - 1))
        self.qmax = 2 ** (num_bits - 1) - 1

        # init
        self.amax = None
        self.amin = None
        self.zero_point = None

        # for dual-scale
        self.neg_amax = None
        self.pos_amax = None
        self.neg_scale = None
        self.pos_scale = None

        self.scale = 1.0
        self.real_quant = real_quant
        if self.real_quant:
            assert self.axis is None or self.axis == 1 or self.axis == -1, 'only support axis = -1 for input and axis = 1 for weight'

        self.dynamic = dynamic
        self.fake = fake

    def reset(self):
        self.amax = None
        self.amin = None

        self.neg_amax = None
        self.pos_amax = None

    def calibrate(self, x: torch.Tensor):
        epsilon = 1.0 / (1 << 24)

        if self.symmetric:
            if self.dual_scale:
                if self.axis is None:
                    neg_x = x[x < 0].abs()
                    pos_x = x[x > 0].abs()
                    neg_max = neg_x.max().item() if neg_x.numel() > 0 else 0.0
                    pos_max = pos_x.max().item() if pos_x.numel() > 0 else 0.0

                    self.neg_amax = max(self.neg_amax or 0.0, neg_max)
                    self.pos_amax = max(self.pos_amax or 0.0, pos_max)

                    self.neg_scale = (
                        self.qmin / (-self.neg_amax) if self.neg_amax > epsilon else 1.0
                    )
                    self.pos_scale = (
                        self.qmax / self.pos_amax if self.pos_amax > epsilon else 1.0
                    )
                    self.zero_point = 0
                else:
                    neg_x = torch.where(x < 0, x.abs(), torch.zeros_like(x))
                    pos_x = torch.where(x > 0, x.abs(), torch.zeros_like(x))

                    neg_max = neg_x.amax(dim=self.axis, keepdim=False)
                    pos_max = pos_x.amax(dim=self.axis, keepdim=False)

                    if self.neg_amax is None:
                        self.neg_amax = neg_max
                        self.pos_amax = pos_max
                    else:
                        self.neg_amax = torch.maximum(self.neg_amax, neg_max)
                        self.pos_amax = torch.maximum(self.pos_amax, pos_max)

                    self.neg_scale = self.qmin / (-self.neg_amax.clamp(min=epsilon))
                    self.pos_scale = self.qmax / self.pos_amax.clamp(min=epsilon)
                    self.zero_point = 0

            else:
                if self.axis is None:
                    max_val = x.abs().max().item()
                    self.amax = max(self.amax or 0.0, max_val)
                    self.scale = self.qmax / self.amax if self.amax > epsilon else 1.0
                    self.zero_point = 0
                else:
                    max_val = x.abs().amax(dim=self.axis, keepdim=False)
                    self.amax = (
                        torch.maximum(self.amax, max_val)
                        if self.amax is not None
                        else max_val
                    )
                    self.scale = self.qmax / self.amax.clamp(min=epsilon)
                    self.zero_point = 0
        else:
            if self.axis is None:
                min_val = x.min().item()
                max_val = x.max().item()
                self.amin = min(
                    self.amin if self.amin is not None else min_val, min_val
                )
                self.amax = max(
                    self.amax if self.amax is not None else max_val, max_val
                )
                self.scale = (self.qmax - self.qmin) / (self.amax - self.amin)
                self.zero_point = int(round(self.qmin - self.amin * self.scale))
            else:
                min_val = x.amin(dim=self.axis, keepdim=False)
                max_val = x.amax(dim=self.axis, keepdim=False)
                self.amin = (
                    torch.minimum(self.amin, min_val)
                    if self.amin is not None
                    else min_val
                )
                self.amax = (
                    torch.maximum(self.amax, max_val)
                    if self.amax is not None
                    else max_val
                )
                self.scale = (self.qmax - self.qmin) / (self.amax - self.amin)
                self.zero_point = (
                    (self.qmin - self.amin * self.scale).round().to(torch.int)
                )

    def _fake_quantize(self, x: torch.Tensor) -> torch.Tensor:
        if self.symmetric and self.dual_scale:
            if self.axis is not None:
                pos_scale = self.broadcast_scale_like(x, self.pos_scale, self.axis)
                neg_scale = self.broadcast_scale_like(x, self.neg_scale, self.axis)
            else:
                pos_scale = self.pos_scale
                neg_scale = self.neg_scale

            x_quant = torch.where(
                x >= 0,
                torch.clamp(torch.round(x * pos_scale), 0, self.qmax),
                torch.clamp(torch.round(x * neg_scale), self.qmin, 0),
            )
            x_dequant = torch.where(x >= 0, x_quant / pos_scale, x_quant / neg_scale)
            return x_dequant.to(x.dtype)

        if self.axis is not None:
            scale = self.broadcast_scale_like(x, self.scale, self.axis)
            if isinstance(self.zero_point, torch.Tensor):
                zero_point = self.broadcast_scale_like(x, self.zero_point, self.axis)
            else:
                zero_point = self.zero_point
        else:
            scale = self.scale
            zero_point = self.zero_point

        x_int = torch.round(x * scale) + zero_point
        x_int = torch.clamp(x_int, self.qmin, self.qmax)
        x_dequant = (x_int - zero_point) / scale
        assert x.shape == x_dequant.shape, f"Shape mismatch: x {x.shape}, x_dequant {x_dequant.shape}"
        return x_dequant.to(x.dtype)

<<<<<<< HEAD
    def _ensure_backward_compatibility(self):
        """Ensure backward compatibility for loaded models"""
        if not hasattr(self, 'real_quant'):
            self.real_quant = False

    def quantize(self, x: torch.Tensor) -> torch.Tensor:
        self._ensure_backward_compatibility()
=======
    def fake_quantize(self, x: torch.Tensor) -> torch.Tensor:
        return self._fake_quantize(x)

    def quantize(self, x: torch.Tensor) -> torch.Tensor:
        if self.fake:
            return x
        if self.dynamic:
            self.reset()
            self.calibrate(x)

>>>>>>> c6b00eb5
        if self.real_quant:
            # when real quantization is enabled, only weights are quantized
            assert not self.dual_scale, "Weight quantization does not support dual scale."
            ext = None
            if self.num_bits == 8:
                ext = load_real_quant_int8_ext(required=False)[0]
            elif self.num_bits == 4:
                ext = load_real_quant_int4_ext(required=False)[0]

            if ext is not None:
                res = ext.create_quantized_weights(x)

                if self.axis is None:
                    ext.real_quantized_quantize_weights(
                        x.contiguous(), res, self.scale
                    )
                else:
                    ### axis for weight [out, in]
                    # axis = 1, amax(dim=1), scale shape(out,)
                    assert (
                        self.scale.dim() == 1
                    ), f"Expected self.scale to be 1D tensor, but got {self.scale.dim()}D tensor with shape {self.scale.shape}"

                    out_, _ = x.shape
                    if self.axis == 1:
                        assert self.scale.shape == (out_,), (
                            f"Scale shape {self.scale.shape} mismatch with input shape {x.shape} along axis=1 (expected ({out_},))"
                        )
                    else:
                        raise ValueError(f"Unsupported axis {self.axis} for weight shape {x.shape}")

                    assert isinstance(
                        self.scale, torch.Tensor
                    ), f"Expected self.scale to be a torch.Tensor, but got {type(self.scale)}"

                    # call kernel
                    ext.real_quantized_quantize_weights(
                        x.contiguous(), res, self.scale.to(dtype=torch.float32, device=x.device).contiguous()
                    )

                return res

        # fake quantization
        return self._fake_quantize(x)

    def __repr__(self):
        if self.symmetric:
            if self.dual_scale:
                return (
                    f"IntQuantizer(num_bits={self.num_bits}, symmetric=True, "
                    f"real_quant={self.real_quant}, enable={not self.fake}, dynamic={self.dynamic}, "
                    f"dual_scale=True, axis={self.axis}, "
                    f"neg_amax={self.repr_amax(self.neg_amax)}, pos_amax={self.repr_amax(self.pos_amax)})"
                )
            return (
                f"IntQuantizer(num_bits={self.num_bits}, symmetric=True, "
                f"real_quant={self.real_quant}, enable={not self.fake}, dynamic={self.dynamic}, "
                f"dual_scale=False, axis={self.axis}, "
                f"amax={self.repr_amax(self.amax)})"
            )
        return (
            f"IntQuantizer(num_bits={self.num_bits}, symmetric=False, axis={self.axis}, "
            f"real_quant={self.real_quant}, enable={not self.fake}, dynamic={self.dynamic}, "
            f"amin={self.amin:.4f}, amax={self.amax:.4f}, zero_point={self.zero_point:.4f})"
        )


@QuantizerRegistry.register("fpe4m3")
class FloatQuantizer(BaseQuantizer):
    """
    Float quantizer class for quantizing tensors to NVIDIA's fpe4m3 format
    or other floating-point formats.
    This class supports dual-scale quantization and can be configured
    with different exponent and mantissa bits.
    Args:
        exp_bits (int): Number of exponent bits (default: 4).
        mant_bits (int): Number of mantissa bits (default: 3).
        axis (int or None): Axis along which to compute the scale and zero-point (default: None).
        dual_scale (bool): Whether to use dual-scale quantization (default: False).
    """
    def __init__(self, exp_bits=4, mant_bits=3, axis=None, dual_scale=False, real_quant=False, dynamic=False, fake=False):
        self.exp_bits = exp_bits
        self.mant_bits = mant_bits
        self.axis = axis
        self.dual_scale = dual_scale

        if exp_bits == 4 and mant_bits == 3:
            # nvidia's fpe4m3
            self.fp_max = 448.0
            self.fp_min = (2 ** (-6)) * (240 / 448.0)
        else:
            self.fp_max = (2 ** (2 ** exp_bits - 2)) * (2 - 2 ** (-mant_bits))
            self.fp_min = 2 ** (1 - (2 ** (exp_bits - 1)))

        self.scale = None
        self.zero_point = 0

        self.neg_scale = None
        self.pos_scale = None

        self.neg_amax = None
        self.pos_amax = None
        self.amax = None

        self.real_quant = real_quant
        if self.real_quant:
            assert self.axis is None or self.axis == 1 or self.axis == -1, 'only support axis = -1 for input and axis = 1 for weight'
        self.dynamic = dynamic
        self.fake = fake

    def reset(self):
        self.neg_amax = None
        self.pos_amax = None
        self.amax = None

    def calibrate(self, x: torch.Tensor):
        epsilon = 1.0 / (1 << 24)

        if self.dual_scale:
            if self.axis is None:
                neg_x = x[x < 0].abs()
                pos_x = x[x > 0].abs()
                neg_max = neg_x.max().item() if neg_x.numel() > 0 else 0.0
                pos_max = pos_x.max().item() if pos_x.numel() > 0 else 0.0

                self.neg_amax = max(self.neg_amax or 0.0, neg_max)
                self.pos_amax = max(self.pos_amax or 0.0, pos_max)

                self.neg_scale = (
                    self.fp_max / self.neg_amax if self.neg_amax > epsilon else 1.0
                )
                self.pos_scale = (
                    self.fp_max / self.pos_amax if self.pos_amax > epsilon else 1.0
                )
            else:
                neg_x = torch.where(x < 0, x.abs(), torch.zeros_like(x))
                pos_x = torch.where(x > 0, x.abs(), torch.zeros_like(x))

                neg_max = neg_x.amax(dim=self.axis, keepdim=False)
                pos_max = pos_x.amax(dim=self.axis, keepdim=False)

                if self.neg_amax is None:
                    self.neg_amax = neg_max
                    self.pos_amax = pos_max
                else:
                    self.neg_amax = torch.maximum(self.neg_amax, neg_max)
                    self.pos_amax = torch.maximum(self.pos_amax, pos_max)

                self.neg_scale = self.fp_max / self.neg_amax.clamp(min=epsilon)
                self.pos_scale = self.fp_max / self.pos_amax.clamp(min=epsilon)
        else:
            if self.axis is None:
                max_val = x.abs().max().item()
                self.amax = max(self.amax or 0.0, max_val)
                self.scale = self.fp_max / self.amax if self.amax > epsilon else 1.0
                self.zero_point = 0
            else:
                max_val = x.abs().amax(dim=self.axis, keepdim=False)
                self.amax = (
                    torch.maximum(self.amax, max_val)
                    if self.amax is not None
                    else max_val
                )
                self.scale = self.fp_max / self.amax.clamp(min=epsilon)
                self.zero_point = 0

    def _simulate_e4m3(
        self, x: torch.Tensor, fp_min: float, fp_max: float, mant_bits: int
    ):
        ext = load_fake_quant_fp8_ext(required=False)
        if ext is not None:
            return ext.fake_e4m3fy(x)
        return self._simulate_fp(x, fp_min, fp_max, mant_bits)

    @staticmethod
    def _simulate_fp(
        x: torch.Tensor, fp_min: float, fp_max: float, mant_bits: int
    ) -> torch.Tensor:
        x_abs = x.abs()
        sign = x.sign()

        x_clamped = torch.clamp(x_abs, min=0.0, max=fp_max)

        x_clamped = torch.where(
            x_clamped < fp_min, torch.zeros_like(x_clamped), x_clamped
        )

        exponent = torch.floor(torch.log2(torch.clamp(x_clamped, min=fp_min)))
        mantissa = x_clamped / (2 ** exponent)
        mantissa_rounded = torch.round((mantissa - 1) * (2 ** mant_bits)) / (
            2 ** mant_bits
        )
        simulated = (1 + mantissa_rounded) * (2 ** exponent)

        return simulated * sign

    def _fake_quantize(self, x: torch.Tensor) -> torch.Tensor:
        zero_mask = x.abs() < 1.0 / (1 << 24)

        if self.dual_scale:
            if self.axis is not None:
                pos_scale = self.broadcast_scale_like(x, self.pos_scale, self.axis)
                neg_scale = self.broadcast_scale_like(x, self.neg_scale, self.axis)
            else:
                pos_scale = self.pos_scale
                neg_scale = self.neg_scale

            x_scaled = torch.where(x >= 0, x * pos_scale, x * neg_scale)

            if self.exp_bits == 4 and self.mant_bits == 3:
                x_quant = self._simulate_e4m3(
                    x_scaled, self.fp_min, self.fp_max, self.mant_bits
                )
            else:
                x_quant = self._simulate_fp(
                    x_scaled, self.fp_min, self.fp_max, self.mant_bits
                )

            x_dequant = torch.where(x >= 0, x_quant / pos_scale, x_quant / neg_scale)
        else:
            if self.axis is not None:
                scale = self.broadcast_scale_like(x, self.scale, self.axis)
            else:
                scale = self.scale

            x_scaled = x * scale
            if self.exp_bits == 4 and self.mant_bits == 3:
                x_quant = self._simulate_e4m3(
                    x_scaled, self.fp_min, self.fp_max, self.mant_bits
                )
            else:
                x_quant = self._simulate_fp(
                    x_scaled, self.fp_min, self.fp_max, self.mant_bits
                )
            x_dequant = x_quant / scale

        x_dequant[zero_mask] = 0.0
        assert (
            x.shape == x_dequant.shape
        ), f"Shape mismatch: x {x.shape}, x_dequant {x_dequant.shape}"
        return x_dequant.to(x.dtype)

<<<<<<< HEAD
    def _ensure_backward_compatibility(self):
        """Ensure backward compatibility for loaded models"""
        if not hasattr(self, 'real_quant'):
            self.real_quant = False

    def quantize(self, x: torch.Tensor) -> torch.Tensor:
        self._ensure_backward_compatibility()
=======
    def fake_quantize(self, x: torch.Tensor) -> torch.Tensor:
        return self._fake_quantize(x)

    def quantize(self, x: torch.Tensor) -> torch.Tensor:
        if self.fake:
            return x
        if self.dynamic:
            self.reset()
            self.calibrate(x)

>>>>>>> c6b00eb5
        if self.real_quant:
            # when real quantization is enabled, only weights are quantized
            assert not self.dual_scale, "Weight quantization does not support dual scale."
            ext = load_real_quant_fp8_ext(required=False)[0]
            if ext is not None:
                res = ext.create_quantized_weights(x)

                if self.axis is None:
                    ext.real_quantized_quantize_weights(
                        x.contiguous(), res, self.scale
                    )
                else:
                    ### axis for weight [out, in]
                    # axis = 1, amax(dim=1), scale shape(out,)
                    assert (
                        self.scale.dim() == 1
                    ), f"Expected self.scale to be 1D tensor, but got {self.scale.dim()}D tensor with shape {self.scale.shape}"

                    out_, _ = x.shape
                    if self.axis == 1:
                        assert self.scale.shape == (out_,), (
                            f"Scale shape {self.scale.shape} mismatch with input shape {x.shape} along axis=1 (expected ({out_},))"
                        )
                    else:
                        raise ValueError(f"Unsupported axis {self.axis} for weight shape {x.shape}")

                    assert isinstance(
                        self.scale, torch.Tensor
                    ), f"Expected self.scale to be a torch.Tensor, but got {type(self.scale)}"

                    # call kernel
                    ext.real_quantized_quantize_weights(
                        x.contiguous(), res, self.scale.to(dtype=torch.float32, device=x.device).contiguous()
                    )

                return res

        # fake quantization
        return self._fake_quantize(x)

    def __repr__(self):
        if self.dual_scale:
            return (
                f"FloatQuantizer(exp_bits={self.exp_bits}, mant_bits={self.mant_bits}, "
                f"real_quant={self.real_quant}, enable={not self.fake}, dynamic={self.dynamic}, "
                f"axis={self.axis}, dual_scale=True, "
                f"neg_amax={self.repr_amax(self.neg_amax)}, pos_amax={self.repr_amax(self.pos_amax)})"
            )
        return (
            f"FloatQuantizer(exp_bits={self.exp_bits}, mant_bits={self.mant_bits}, "
            f"real_quant={self.real_quant}, enable={not self.fake}, dynamic={self.dynamic}, "
            f"axis={self.axis}, dual_scale=False, "
            f"amax={self.repr_amax(self.amax)})"
        )


@QuantizerRegistry.register("int16")
def int16_factory(**kwargs):
    """Factory function for creating an IntQuantizer with 16 bits."""
    return IntQuantizer(num_bits=16, **kwargs)


@QuantizerRegistry.register("int6")
def int6_factory(**kwargs):
    """Factory function for creating an IntQuantizer with 6 bits."""
    return IntQuantizer(num_bits=6, **kwargs)


@QuantizerRegistry.register("int4")
def int4_factory(**kwargs):
    """Factory function for creating an IntQuantizer with 4 bits."""
    return IntQuantizer(num_bits=4, **kwargs)


@QuantizerRegistry.register("fpe5m2")
def fp8e5m2_factory(**kwargs):
    """Factory function for creating a FloatQuantizer with 5 exponent bits and 2 mantissa bits."""
    return FloatQuantizer(exp_bits=5, mant_bits=2, **kwargs)

@QuantizerRegistry.register("fp16")
def fp16_factory(**kwargs):
    """Factory function for creating a FloatQuantizer with 5 exponent bits and 10 mantissa bits."""
    return FloatQuantizer(exp_bits=5, mant_bits=10, fake=True, **kwargs)

@QuantizerRegistry.register("bf16")
def bf16_factory(**kwargs):
    """Factory function for creating a FloatQuantizer with 8 exponent bits and 7 mantissa bits."""
    return FloatQuantizer(exp_bits=8, mant_bits=7, fake=True, **kwargs)<|MERGE_RESOLUTION|>--- conflicted
+++ resolved
@@ -255,15 +255,6 @@
         assert x.shape == x_dequant.shape, f"Shape mismatch: x {x.shape}, x_dequant {x_dequant.shape}"
         return x_dequant.to(x.dtype)
 
-<<<<<<< HEAD
-    def _ensure_backward_compatibility(self):
-        """Ensure backward compatibility for loaded models"""
-        if not hasattr(self, 'real_quant'):
-            self.real_quant = False
-
-    def quantize(self, x: torch.Tensor) -> torch.Tensor:
-        self._ensure_backward_compatibility()
-=======
     def fake_quantize(self, x: torch.Tensor) -> torch.Tensor:
         return self._fake_quantize(x)
 
@@ -274,7 +265,6 @@
             self.reset()
             self.calibrate(x)
 
->>>>>>> c6b00eb5
         if self.real_quant:
             # when real quantization is enabled, only weights are quantized
             assert not self.dual_scale, "Weight quantization does not support dual scale."
@@ -517,15 +507,6 @@
         ), f"Shape mismatch: x {x.shape}, x_dequant {x_dequant.shape}"
         return x_dequant.to(x.dtype)
 
-<<<<<<< HEAD
-    def _ensure_backward_compatibility(self):
-        """Ensure backward compatibility for loaded models"""
-        if not hasattr(self, 'real_quant'):
-            self.real_quant = False
-
-    def quantize(self, x: torch.Tensor) -> torch.Tensor:
-        self._ensure_backward_compatibility()
-=======
     def fake_quantize(self, x: torch.Tensor) -> torch.Tensor:
         return self._fake_quantize(x)
 
@@ -536,7 +517,6 @@
             self.reset()
             self.calibrate(x)
 
->>>>>>> c6b00eb5
         if self.real_quant:
             # when real quantization is enabled, only weights are quantized
             assert not self.dual_scale, "Weight quantization does not support dual scale."
