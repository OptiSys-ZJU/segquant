import torch
import torch.nn as nn
import torch.fx as fx
import inspect
from collections import namedtuple
from torch.fx.passes.shape_prop import ShapeProp
from torch._subclasses.fake_tensor import FakeTensorMode
<<<<<<< HEAD
from torch.fx.passes.fake_tensor_prop import FakeTensorProp 
=======
>>>>>>> d2a28f6d

LinearInfo = namedtuple("LinearInfo", ["found", "name", "in_features", "out_features"])
ChunkInfo = namedtuple("ChunkInfo", ["found", "chunks"])
SplitInfo = namedtuple("SplitInfo", ["found", "split_size_or_sections"])
ConcatInfo = namedtuple("ConcatInfo", ["found", "chunksizes"])
StackInfo = namedtuple("StackInfo", ["found", "chunksizes"])
ActInfo = namedtuple("ActInfo", ["found", "name"])

class SegQuantPatternDetector:
    def __init__(self, model: nn.Module, example_inputs: tuple, search_patterns=None, acts=[nn.SiLU, nn.GELU]):
        self.model = model
        self.acts = acts

        sig = inspect.signature(self.model.forward)
        param_names = list(sig.parameters.keys())
        concrete = {
            name: val for name, val in zip(param_names, example_inputs)
        }
        expand_keys = [
            'block_controlnet_hidden_states',
            'controlnet_block_samples',
            'controlnet_single_block_samples',
        ]

        for key in expand_keys:
            value = concrete.get(key, None)
            if isinstance(value, (list, tuple)):
                concrete.update({
                    f'{key}_{i+1}': tensor
                    for i, tensor in enumerate(value)
                })
                del concrete[key]

        self.traced = fx.symbolic_trace(model, concrete_args=concrete)
        self.module_map = dict(self.traced.named_modules())
        
        if search_patterns is None:
            self.search_patterns = [
                'linear_to_chunk', 'concat_to_linear', 'linear_to_split', 'stack_to_linear'
            ]
        else:
            self.search_patterns = search_patterns
        
<<<<<<< HEAD
        # Propagate using fake tensor mode
        fake_mode = FakeTensorMode(allow_non_fake_inputs=True)
        FakeTensorProp(self.traced, fake_mode).propagate(*example_inputs)

=======
        fake_mode = FakeTensorMode(allow_non_fake_inputs=True)
        ShapeProp(self.traced, fake_mode).propagate(*example_inputs)
>>>>>>> d2a28f6d

    def _is_linear(self, node):
        if node.op == 'call_module':
            linear_mod = self.module_map.get(node.target, None)
            if isinstance(linear_mod, nn.Linear):
                return LinearInfo(True, node.target, linear_mod.in_features, linear_mod.out_features)
        return LinearInfo(False, None, None, None)

    def _is_chunk(self, node):
        if (node.op == "call_method" and node.target == 'chunk') or \
           (node.op == 'call_function' and node.target is torch.chunk):
            chunks = node.args[1] if len(node.args) > 1 else node.kwargs.get("chunks")
            dim = node.kwargs.get("dim", 0)
            if dim == 1:
                return ChunkInfo(True, chunks)
        return ChunkInfo(False, None)

    def _is_split(self, node):
        if (node.op == "call_method" and node.target == 'split') or \
           (node.op == 'call_function' and node.target is torch.split):
            split_size_or_sections = node.args[1] if len(node.args) > 1 else node.kwargs.get("split_size")
            dim = node.kwargs.get("dim", 0)
            if dim == 1:
                return SplitInfo(True, split_size_or_sections)
        return SplitInfo(False, None)

    def _is_concat(self, node):
        if node.op == "call_function" and node.target is torch.cat:
            tensor_list = node.args[0]
            dim = node.kwargs.get("dim", 0)
            if dim == 1:
                if isinstance(tensor_list, (list, tuple)):
                    chunksizes = []
                    for tensor in tensor_list:
                        if hasattr(tensor, 'meta'):
                            # Handle meta as dictionary (common in FakeTensorProp)
                            if isinstance(tensor.meta, dict) and 'val' in tensor.meta:
                                shape = tensor.meta['val'].shape
                                chunksizes.append(shape[1])
                    return ConcatInfo(True, chunksizes)
        return ConcatInfo(False, None)

    def _is_stack(self, node):
        # only work for 1d-shape tensors to stack with dim = 1
        if node.op == "call_function" and node.target is torch.stack:
            tensor_list = node.args[0]
            dim = node.kwargs.get("dim", 0)
            if dim == 1:
                if isinstance(tensor_list, (list, tuple)):
                    chunksizes = []
                    for tensor in tensor_list:
                        shape = tensor.meta.get('tensor_meta', {}).get('shape', None)
                        if shape is not None and len(shape) == 1:
                            chunksizes.append(shape[0])
                    if len(chunksizes) == len(tensor_list):
                        return StackInfo(True, chunksizes)
        return StackInfo(False, None)

    def _is_activation(self, node):
        if node.op == 'call_module':
            act_mod = self.module_map.get(node.target, None)
            if any(isinstance(act_mod, act) for act in self.acts):
                return ActInfo(True, node.target)
        return ActInfo(False, None)

    def _find_pattern(self, node, pattern_type):
        if pattern_type == 'linear_to_chunk':
            chunk_info = self._is_chunk(node)
            if chunk_info.found: 
                input_node = node.args[0]
                linear_info = self._is_linear(input_node)
                if linear_info.found:
                    chunks = chunk_info.chunks
                    out_features = linear_info.out_features

                    chunk_size = out_features // chunks
                    remainder = out_features % chunks
                    chunksizes = [chunk_size + (1 if i < remainder else 0) for i in range(chunks)]

                    return {
                        "seg_mode": "weight",
                        "linear_name": linear_info.name,
                        "linear_in": linear_info.in_features,
                        "linear_out": linear_info.out_features,
                        "chunksizes": chunksizes,
                    }

        elif pattern_type == 'linear_to_split':
            split_info = self._is_split(node)
            if split_info.found:
                input_node = node.args[0]
                linear_info = self._is_linear(input_node)
                if linear_info.found:
                    out_features = linear_info.out_features
                    chunk_size = split_info.split_size_or_sections
                    num_full_chunks = out_features // chunk_size
                    remainder = out_features % chunk_size

                    chunksizes = [chunk_size] * num_full_chunks
                    if remainder > 0:
                        chunksizes.append(remainder)

                    return {
                        "seg_mode": "weight",
                        "linear_name": linear_info.name,
                        "linear_in": linear_info.in_features,
                        "linear_out": linear_info.out_features,
                        "chunksizes": chunksizes,
                    }

        elif pattern_type == 'concat_to_linear':
            linear_info = self._is_linear(node)
            if linear_info.found:
                input_node = node.args[0]
                if isinstance(input_node, torch.fx.Node):
                    concat_info = self._is_concat(input_node)
                    if concat_info.found:
                        return {
                            "seg_mode": "input",
                            "linear_name": linear_info.name,
                            "linear_in": linear_info.in_features,
                            "linear_out": linear_info.out_features,
                            "chunksizes": concat_info.chunksizes,
                        }

        elif pattern_type == 'stack_to_linear':
            linear_info = self._is_linear(node)
            if linear_info.found:
                input_node = node.args[0]
                if isinstance(input_node, torch.fx.Node):
                    stack_info = self._is_stack(input_node)
                    if stack_info.found:
                        return {
                            "seg_mode": "input",
                            "linear_name": linear_info.name,
                            "linear_in": linear_info.in_features,
                            "linear_out": linear_info.out_features,
                            "stack_size": stack_info.chunksizes,
                        }

        elif pattern_type == 'activation_to_linear':
            linear_info = self._is_linear(node)
            if linear_info.found:
                input_node = node.args[0]
                if isinstance(input_node, torch.fx.Node):
                    act_info = self._is_activation(input_node)
                    if act_info.found:
                        return linear_info.name

        return None


    def find_all_patterns(self):
        patterns = {pattern: [] for pattern in self.search_patterns}

        for node in self.traced.graph.nodes:
            for pattern in self.search_patterns:
                matched_pattern = self._find_pattern(node, pattern)
                if matched_pattern:
                    patterns[pattern].append(matched_pattern)

        return patterns



if __name__ == '__main__':
    class MyModel(nn.Module):
        def __init__(self):
            super().__init__()
            self.linear1 = nn.Linear(10, 20)
            self.linear2 = nn.Linear(20, 10)
            self.act = nn.SiLU()

        def forward(self, x):
            out = self.linear1(x)
            # a, b, c = out.chunk(3, dim=1)
            # a, b = out.split(10, dim=1)
            # out = torch.cat([a, b, c], dim=1)
            # out = torch.stack([a, b, c], dim=1)
            # c, d = out.split(2, dim=1)
            # out = torch.stack([c, d], dim=0)
            out = self.act(out)
            out = self.linear2(out)
            return out

    search_patterns = ['linear_to_chunk', 'linear_to_split', 'concat_to_linear', 'stack_to_linear', 'activation_to_linear']
    detector = SegQuantPatternDetector(MyModel(), example_inputs=(torch.randn(2, 10),), search_patterns=search_patterns)
    results = detector.find_all_patterns()

    from pprint import pprint
    pprint(results)<|MERGE_RESOLUTION|>--- conflicted
+++ resolved
@@ -5,10 +5,6 @@
 from collections import namedtuple
 from torch.fx.passes.shape_prop import ShapeProp
 from torch._subclasses.fake_tensor import FakeTensorMode
-<<<<<<< HEAD
-from torch.fx.passes.fake_tensor_prop import FakeTensorProp 
-=======
->>>>>>> d2a28f6d
 
 LinearInfo = namedtuple("LinearInfo", ["found", "name", "in_features", "out_features"])
 ChunkInfo = namedtuple("ChunkInfo", ["found", "chunks"])
@@ -52,15 +48,8 @@
         else:
             self.search_patterns = search_patterns
         
-<<<<<<< HEAD
-        # Propagate using fake tensor mode
-        fake_mode = FakeTensorMode(allow_non_fake_inputs=True)
-        FakeTensorProp(self.traced, fake_mode).propagate(*example_inputs)
-
-=======
         fake_mode = FakeTensorMode(allow_non_fake_inputs=True)
         ShapeProp(self.traced, fake_mode).propagate(*example_inputs)
->>>>>>> d2a28f6d
 
     def _is_linear(self, node):
         if node.op == 'call_module':
