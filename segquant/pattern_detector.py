"""
This module provides functionality for detecting specific patterns
in PyTorch models' computation graphs.
It includes the `SegQuantPatternDetector` class,
which uses symbolic tracing to analyze models and identify
patterns such as linear layers followed by
chunking, splitting, concatenation, stacking, and activation functions.

Classes:
    SegQuantPatternDetector: A class for detecting computation graph patterns in PyTorch models.

Usage:
    The `SegQuantPatternDetector` class can be instantiated with a PyTorch model and example inputs.
    It supports searching for various patterns in the computation graph, such as:
        - Linear layers followed by chunking or splitting.
        - Concatenation or stacking of tensors followed by linear layers.
        - Activation functions followed by linear layers.

Example:
    ```
    model=MyModel()
    detector = SegQuantPatternDetector(
        model,
        example_inputs=(torch.randn(2, 10),),
        search_patterns_lst=[
            "linear_to_chunk",
            "linear_to_split",
            "concat_to_linear",
            "stack_to_linear",
            "activation_to_linear",
        ],
    )
    # Find all patterns in the model
    results = detector.find_all_patterns()
    print(results)
    ```
"""
import inspect
import warnings
from collections import namedtuple
import torch
from torch import nn
from torch import fx
from torch.fx.passes.shape_prop import ShapeProp
from torch._subclasses.fake_tensor import FakeTensorMode
<<<<<<< HEAD
from torch.fx.passes.fake_tensor_prop import FakeTensorProp 
=======
import torch.nn.functional as F
>>>>>>> dcab1fca


LinearInfo = namedtuple("LinearInfo", ["found", "name", "in_features", "out_features"])
ChunkInfo = namedtuple("ChunkInfo", ["found", "chunks"])
SplitInfo = namedtuple("SplitInfo", ["found", "split_size_or_sections"])
ConcatInfo = namedtuple("ConcatInfo", ["found", "chunksizes"])
StackInfo = namedtuple("StackInfo", ["found", "chunksizes"])
ActInfo = namedtuple("ActInfo", ["found", "name"])


class SegQuantPatternDetector:
    """
    A class to detect specific patterns in a PyTorch model's computation graph.
    This class uses symbolic tracing to analyze the model and identify patterns
    such as linear layers followed by chunking, splitting, concatenation, stacking,
    and activation functions.
    """
    def __init__(
        self,
        model: nn.Module,
        example_inputs: tuple,
        search_patterns_lst=None,
        acts=None,
        act_funcs=None,
    ):
        self.model = model
<<<<<<< HEAD
        self.traced = fx.symbolic_trace(model)
        self.module_map = dict(self.traced.named_modules())
        
        if search_patterns is None:
            self.search_patterns = [
                'linear_to_chunk', 'concat_to_linear', 'linear_to_split', 'stack_to_linear'
            ]
        else:
            self.search_patterns = search_patterns
        
        # Propagate using fake tensor mode
        fake_mode = FakeTensorMode(allow_non_fake_inputs=True)
        FakeTensorProp(self.traced, fake_mode).propagate(*example_inputs)

=======
        self.acts = acts if acts is not None else [nn.SiLU, nn.GELU]
        self.act_funcs = act_funcs if act_funcs is not None else [F.silu, F.gelu]

        sig = inspect.signature(self.model.forward)
        param_names = list(sig.parameters.keys())
        concrete = dict(zip(param_names, example_inputs))
        expand_keys = [
            "block_controlnet_hidden_states",
            "controlnet_block_samples",
            "controlnet_single_block_samples",
        ]

        for key in expand_keys:
            value = concrete.get(key, None)
            if isinstance(value, (list, tuple)):
                concrete.update(
                    {f"{key}_{i+1}": tensor for i, tensor in enumerate(value)}
                )
                del concrete[key]

        with warnings.catch_warnings():
            warnings.filterwarnings("ignore")
            self.traced = fx.symbolic_trace(model, concrete_args=concrete)
            self.module_map = dict(self.traced.named_modules())

            if search_patterns_lst is None:
                self.search_patterns = [
                    "linear_to_chunk",
                    "concat_to_linear",
                    "linear_to_split",
                    "stack_to_linear",
                    "activation_to_linear",
                ]
            else:
                self.search_patterns = search_patterns_lst

            fake_mode = FakeTensorMode(allow_non_fake_inputs=True)
            ShapeProp(self.traced, fake_mode).propagate(*example_inputs)

    def _is_transparent(self, node):
        if node.op == "call_method" and node.target == "to":
            return True
        if node.op == "call_module":
            submod = self.module_map.get(node.target, None)
            if isinstance(submod, torch.nn.Dropout):
                return True

        return False
>>>>>>> dcab1fca

    def _is_linear(self, node):
        if node.op == "call_module":
            linear_mod = self.module_map.get(node.target, None)
            if isinstance(linear_mod, nn.Linear):
                return LinearInfo(
                    True, node.target, linear_mod.in_features, linear_mod.out_features
                )
        return LinearInfo(False, None, None, None)

    @staticmethod
    def _is_chunk(node):
        if (node.op == "call_method" and node.target == "chunk") or (
            node.op == "call_function" and node.target is torch.chunk
        ):
            chunks = node.args[1] if len(node.args) > 1 else node.kwargs.get("chunks")
            dim = node.kwargs.get("dim", 0)
            if dim == 1:
                return ChunkInfo(True, chunks)
        return ChunkInfo(False, None)

    @staticmethod
    def _is_split(node):
        if (node.op == "call_method" and node.target == "split") or (
            node.op == "call_function" and node.target is torch.split
        ):
            split_size_or_sections = (
                node.args[1] if len(node.args) > 1 else node.kwargs.get("split_size")
            )
            dim = node.kwargs.get("dim", 0)
            if dim == 1:
                return SplitInfo(True, split_size_or_sections)
        return SplitInfo(False, None)

    @staticmethod
    def _is_concat(node):
        if node.op == "call_function" and node.target is torch.cat:
            tensor_list = node.args[0]
            dim = node.kwargs.get("dim", 0)
            if dim == 1:
                if isinstance(tensor_list, (list, tuple)):
                    chunksizes = []
                    for tensor in tensor_list:
<<<<<<< HEAD
                        if hasattr(tensor, 'meta'):
                            # Handle meta as dictionary (common in FakeTensorProp)
                            if isinstance(tensor.meta, dict) and 'val' in tensor.meta:
                                shape = tensor.meta['val'].shape
                                chunksizes.append(shape[1])
=======
                        shape = tensor.meta["tensor_meta"].shape
                        chunksizes.append(shape[1])
>>>>>>> dcab1fca
                    return ConcatInfo(True, chunksizes)
        return ConcatInfo(False, None)

    @staticmethod
    def _is_stack(node):
        # only work for 1d-shape tensors to stack with dim = 1
        if node.op == "call_function" and node.target is torch.stack:
            tensor_list = node.args[0]
            dim = node.kwargs.get("dim", 0)
            if dim == 1:
                if isinstance(tensor_list, (list, tuple)):
                    chunksizes = []
                    for tensor in tensor_list:
                        shape = tensor.meta.get("tensor_meta", {}).get("shape", None)
                        if shape is not None and len(shape) == 1:
                            chunksizes.append(shape[0])
                    if len(chunksizes) == len(tensor_list):
                        return StackInfo(True, chunksizes)
        return StackInfo(False, None)

    def _is_activation(self, node):
        if node.op == "call_module":
            act_mod = self.module_map.get(node.target, None)
            if any(isinstance(act_mod, act) for act in self.acts):
                return ActInfo(True, node.target)
        elif node.op == "call_function" and node.target in self.act_funcs:
            return ActInfo(True, node.target)
        return ActInfo(False, None)

    def _find_pattern(self, node, pattern_type):
        if pattern_type == "linear_to_chunk":
            chunk_info = self._is_chunk(node)
            if chunk_info.found:
                input_node = node.args[0]
                linear_info = self._is_linear(input_node)
                if linear_info.found:
                    chunks = chunk_info.chunks
                    out_features = linear_info.out_features

                    chunk_size = out_features // chunks
                    remainder = out_features % chunks
                    chunksizes = [
                        chunk_size + (1 if i < remainder else 0) for i in range(chunks)
                    ]

                    return {
                        "seg_mode": "weight",
                        "linear_name": linear_info.name,
                        "linear_in": linear_info.in_features,
                        "linear_out": linear_info.out_features,
                        "chunksizes": chunksizes,
                    }

        elif pattern_type == "linear_to_split":
            split_info = self._is_split(node)
            if split_info.found:
                input_node = node.args[0]
                linear_info = self._is_linear(input_node)
                if linear_info.found:
                    out_features = linear_info.out_features
                    chunk_size = split_info.split_size_or_sections
                    num_full_chunks = out_features // chunk_size
                    remainder = out_features % chunk_size

                    chunksizes = [chunk_size] * num_full_chunks
                    if remainder > 0:
                        chunksizes.append(remainder)

                    return {
                        "seg_mode": "weight",
                        "linear_name": linear_info.name,
                        "linear_in": linear_info.in_features,
                        "linear_out": linear_info.out_features,
                        "chunksizes": chunksizes,
                    }

        elif pattern_type == "concat_to_linear":
            linear_info = self._is_linear(node)
            if linear_info.found:
                input_node = node.args[0]
                while isinstance(input_node, torch.fx.Node):
                    concat_info = self._is_concat(input_node)
                    if concat_info.found:
                        return {
                            "seg_mode": "input",
                            "linear_name": linear_info.name,
                            "linear_in": linear_info.in_features,
                            "linear_out": linear_info.out_features,
                            "chunksizes": concat_info.chunksizes,
                        }

                    if self._is_transparent(input_node):
                        input_node = input_node.args[0]
                        continue
                    break

        elif pattern_type == "stack_to_linear":
            linear_info = self._is_linear(node)
            if linear_info.found:
                input_node = node.args[0]
                while isinstance(input_node, torch.fx.Node):
                    stack_info = self._is_stack(input_node)
                    if stack_info.found:
                        return {
                            "seg_mode": "input",
                            "linear_name": linear_info.name,
                            "linear_in": linear_info.in_features,
                            "linear_out": linear_info.out_features,
                            "stack_size": stack_info.chunksizes,
                        }

                    if self._is_transparent(input_node):
                        input_node = input_node.args[0]
                        continue
                    break

        elif pattern_type == "activation_to_linear":
            linear_info = self._is_linear(node)
            if linear_info.found:
                input_node = node.args[0]
                while isinstance(input_node, torch.fx.Node):
                    act_info = self._is_activation(input_node)
                    if act_info.found:
                        return linear_info.name

                    if self._is_transparent(input_node):
                        input_node = input_node.args[0]
                        continue
                    break

        return None

    def find_all_patterns(self):
        """
        Find all patterns in the traced graph based on the specified search patterns.
        Returns:
            dict: A dictionary where keys are pattern names
            and values are lists of matched patterns.
        """
        patterns = {pattern: [] for pattern in self.search_patterns}

        for node in self.traced.graph.nodes:
            for pattern in self.search_patterns:
                matched_pattern = self._find_pattern(node, pattern)
                if matched_pattern:
                    patterns[pattern].append(matched_pattern)

        return patterns


if __name__ == "__main__":
    from typing import Optional
    from backend.torch.layers.activations import GELU

    class MyModel2(nn.Module):
        def __init__(
            self,
            dim: int,
            dim_out: Optional[int] = None,
            mult: int = 4,
            dropout: float = 0.0,
            inner_dim=None,
            bias: bool = True,
        ):
            super().__init__()
            if inner_dim is None:
                inner_dim = int(dim * mult)
            dim_out = dim_out if dim_out is not None else dim

            act_fn = GELU(dim, inner_dim, bias=bias)

            self.net = nn.ModuleList([])
            # project in
            self.net.append(act_fn)
            # project dropout
            self.net.append(nn.Dropout(dropout))
            # project out
            self.net.append(nn.Linear(inner_dim, dim_out, bias=bias))

        def forward(self, hidden_states: torch.Tensor) -> torch.Tensor:
            for module in self.net:
                hidden_states = module(hidden_states)
            return hidden_states

    class MyModel(nn.Module):
        def __init__(self):
            super().__init__()
            self.linear1 = nn.Linear(10, 20)
            self.linear2 = nn.Linear(20, 10)
            self.act = nn.SiLU()

        def forward(self, x):
            out = self.linear1(x)
            # a, b, c = out.chunk(3, dim=1)
            # a, b = out.split(10, dim=1)
            # out = torch.cat([a, b, c], dim=1)
            # out = torch.stack([a, b, c], dim=1)
            # c, d = out.split(2, dim=1)
            # out = torch.stack([c, d], dim=0)
            out = self.act(out)
            out = self.linear2(out)
            return out

    search_patterns = [
        "linear_to_chunk",
        "linear_to_split",
        "concat_to_linear",
        "stack_to_linear",
        "activation_to_linear",
    ]
    detector = SegQuantPatternDetector(
        MyModel2(dim=10),
        example_inputs=(torch.randn(2, 10),),
        search_patterns_lst=search_patterns,
    )
    results = detector.find_all_patterns()

    from pprint import pprint

    pprint(results)<|MERGE_RESOLUTION|>--- conflicted
+++ resolved
@@ -43,11 +43,7 @@
 from torch import fx
 from torch.fx.passes.shape_prop import ShapeProp
 from torch._subclasses.fake_tensor import FakeTensorMode
-<<<<<<< HEAD
-from torch.fx.passes.fake_tensor_prop import FakeTensorProp 
-=======
 import torch.nn.functional as F
->>>>>>> dcab1fca
 
 
 LinearInfo = namedtuple("LinearInfo", ["found", "name", "in_features", "out_features"])
@@ -74,22 +70,6 @@
         act_funcs=None,
     ):
         self.model = model
-<<<<<<< HEAD
-        self.traced = fx.symbolic_trace(model)
-        self.module_map = dict(self.traced.named_modules())
-        
-        if search_patterns is None:
-            self.search_patterns = [
-                'linear_to_chunk', 'concat_to_linear', 'linear_to_split', 'stack_to_linear'
-            ]
-        else:
-            self.search_patterns = search_patterns
-        
-        # Propagate using fake tensor mode
-        fake_mode = FakeTensorMode(allow_non_fake_inputs=True)
-        FakeTensorProp(self.traced, fake_mode).propagate(*example_inputs)
-
-=======
         self.acts = acts if acts is not None else [nn.SiLU, nn.GELU]
         self.act_funcs = act_funcs if act_funcs is not None else [F.silu, F.gelu]
 
@@ -138,7 +118,6 @@
                 return True
 
         return False
->>>>>>> dcab1fca
 
     def _is_linear(self, node):
         if node.op == "call_module":
@@ -182,16 +161,8 @@
                 if isinstance(tensor_list, (list, tuple)):
                     chunksizes = []
                     for tensor in tensor_list:
-<<<<<<< HEAD
-                        if hasattr(tensor, 'meta'):
-                            # Handle meta as dictionary (common in FakeTensorProp)
-                            if isinstance(tensor.meta, dict) and 'val' in tensor.meta:
-                                shape = tensor.meta['val'].shape
-                                chunksizes.append(shape[1])
-=======
                         shape = tensor.meta["tensor_meta"].shape
                         chunksizes.append(shape[1])
->>>>>>> dcab1fca
                     return ConcatInfo(True, chunksizes)
         return ConcatInfo(False, None)
 
