--- conflicted
+++ resolved
@@ -194,7 +194,6 @@
 
 
 if __name__ == "__main__":
-<<<<<<< HEAD
     # create a new metric.json file if not exists
     if not os.path.exists("../segquant/benchmark_record/metric.json"):
         with open("../segquant/benchmark_record/metric.json", "w") as f:
@@ -218,10 +217,4 @@
     print(result)
     # with open("../segquant/benchmark_record/metric.json", "w") as f:
     #     json.dump(result, f)
-    #     print("Successfully saved json file at ../segquant/benchmark_record/metric.json")
-=======
-    generate_metric(f"benchmark_record/MJHQ/run_real_module/pics/real", f"benchmark_record/MJHQ/run_int8smooth_seg_dual_affine_module/pics/quant_int8smooth_seg_dual_affine")
-
-    print('----------')
-    generate_metric(f"benchmark_record/MJHQ/run_real_module/pics/real", f"benchmark_record/MJHQ/run_int8smooth_seg_dual_module/pics/quant_int8smooth_seg_dual")
->>>>>>> c6b00eb5
+    #     print("Successfully saved json file at ../segquant/benchmark_record/metric.json")